{
  "author": "Spellcraft Inc. <lewis@spellcraft.org>",
  "name": "@foloinfo/openai-streams",
  "description": "Tools for working with OpenAI streams in Node.js and TypeScript.",
  "homepage": "https://github.com/SpellcraftAI/openai-streams",
<<<<<<< HEAD
  "version": "5.7.1",
=======
  "version": "6.1.0",
>>>>>>> f98e6b10
  "license": "MIT",
  "platform": "node",
  "engines": {
    "node": ">=14"
  },
  "types": "dist/index.d.ts",
  "files": [
    "dist",
    "./node.*"
  ],
  "exports": {
    "./package.json": "./package.json",
    "./node": {
      "import": "./node.js",
      "require": "./node.cjs"
    },
    ".": {
      "import": "./dist/index.js",
      "require": "./dist/index.cjs"
    },
    "./*": {
      "import": "./dist/*/index.js",
      "require": "./dist/*/index.cjs"
    }
  },
  "scripts": {
    "dev": "tsmodule dev",
    "export-docs": "pnpm typedoc src",
    "export": "tsmodule build",
    "cjs": "tsmodule build -b -f cjs",
    "build": "pnpm export && pnpm export-docs",
    "test": "ava",
    "prepublishOnly": "pnpm test",
    "lint": "eslint src --fix"
  },
  "devDependencies": {
    "@tsmodule/tsmodule": "^44.5.0",
    "@types/node": "^20.2.1",
    "@typescript-eslint/eslint-plugin": "^5.59.6",
    "@typescript-eslint/parser": "^5.59.6",
    "ava": "^5.2.0",
    "dotenv": "^16.0.3",
    "eslint": "^8.41.0",
    "node-fetch": "^3.3.1",
    "openai": "^3.3.0",
    "typedoc": "^0.24.7",
    "typescript": "^5.0.4"
  },
  "dependencies": {
    "eventsource-parser": "^1.0.0",
    "yield-stream": "^3.0.0"
  },
  "keywords": [
    "openai",
    "typescript",
    "streams",
    "gpt-3",
    "gpt-4"
  ],
  "release-it": {
    "git": {
      "commitMessage": "release: v${version}",
      "tagAnnotation": "v${version}"
    },
    "github": {
      "release": true,
      "releaseName": "v${version}"
    }
  }
}<|MERGE_RESOLUTION|>--- conflicted
+++ resolved
@@ -3,11 +3,7 @@
   "name": "@foloinfo/openai-streams",
   "description": "Tools for working with OpenAI streams in Node.js and TypeScript.",
   "homepage": "https://github.com/SpellcraftAI/openai-streams",
-<<<<<<< HEAD
-  "version": "5.7.1",
-=======
   "version": "6.1.0",
->>>>>>> f98e6b10
   "license": "MIT",
   "platform": "node",
   "engines": {
