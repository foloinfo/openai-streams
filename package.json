--- conflicted
+++ resolved
@@ -2,12 +2,8 @@
   "author": "Trelent Inc. contact@trelent.com (https://trelent.com)",
   "name": "@trelent/openai-streams",
   "description": "Tools for working with OpenAI streams in Node.js and TypeScript.",
-<<<<<<< HEAD
-  "version": "5.1.2-canary.6",
-=======
   "homepage": "https://github.com/SpellcraftAI/openai-streams",
   "version": "5.2.0",
->>>>>>> 85ea11f7
   "license": "MIT",
   "type": "module",
   "platform": "node",
@@ -27,10 +23,6 @@
     "./*": "./dist/*/index.js"
   },
   "scripts": {
-<<<<<<< HEAD
-    "canary": "yarn build && yarn version --prerelease --preid=canary && npm publish --access public --tag canary",
-=======
->>>>>>> 85ea11f7
     "dev": "tsmodule dev",
     "export-docs": "pnpm typedoc src",
     "export": "tsmodule build",
@@ -63,9 +55,6 @@
     "gpt-3",
     "gpt-4"
   ],
-<<<<<<< HEAD
-  "homepage": "https://github.com/trelent-gpteam/openai-streams"
-=======
   "release-it": {
     "git": {
       "commitMessage": "release: v${version}",
@@ -76,5 +65,4 @@
       "releaseName": "v${version}"
     }
   }
->>>>>>> 85ea11f7
 }